// Copyright 2016 Danko Miocevic. All Rights Reserved.
//
// Licensed under the Apache License, Version 2.0 (the "License");
// you may not use this file except in compliance with the License.
// You may obtain a copy of the License at
//
//     http://www.apache.org/licenses/LICENSE-2.0
//
// Unless required by applicable law or agreed to in writing, software
// distributed under the License is distributed on an "AS IS" BASIS,
// WITHOUT WARRANTIES OR CONDITIONS OF ANY KIND, either express or implied.
// See the License for the specific language governing permissions and
// limitations under the License.

// Author: Danko Miocevic

package main

import (
	"flag"
	"fmt"
	"github.com/dankomiocevic/mulifs/store"
	"github.com/dankomiocevic/mulifs/tools"
	"log"
	"os"
	"path/filepath"
	"strconv"
	"strings"

	"bazil.org/fuse"
	"bazil.org/fuse/fs"
)

type fs_config struct {
	uid         uint
	gid         uint
	allow_users bool
	allow_root  bool
}

var config_params fs_config
var progName = filepath.Base(os.Args[0])

const progVer = "0.1"

// usage specifies how the command should be called
// showing a message on the standard output.
func usage() {
	fmt.Fprintf(os.Stderr, "Name:\n")
	fmt.Fprintf(os.Stderr, "  %s %s\n", progName, progVer)
	fmt.Fprintf(os.Stderr, "\nSynopsis:\n")
	fmt.Fprintf(os.Stderr, "  %s [global_options] MUSIC_SOURCE MOUNTPOINT \n", progName)
	fmt.Fprintf(os.Stderr, "\nDescription:\n")
	fmt.Fprintf(os.Stderr, "  Mounts a filesystem in MOUNTPOINT with the music files obtained\n")
	fmt.Fprintf(os.Stderr, "  from MUSIC_SOURCE ordered in folders by Artist and Album.\n")
	fmt.Fprintf(os.Stderr, "\n  For more information please visit:\n")
	fmt.Fprintf(os.Stderr, "    <http://github.com/dankomiocevic/mulifs>\n")
	fmt.Fprintf(os.Stderr, "\nParams:\n")
	fmt.Fprintf(os.Stderr, "  MUSIC_SOURCE: The path of the folder containing the music files.\n")
	fmt.Fprintf(os.Stderr, "  MOUNTPOINT: The path where MuLi should be mounted.\n")
	fmt.Fprintf(os.Stderr, "\nGlobal Options:\n")
	flag.PrintDefaults()
	fmt.Fprintf(os.Stderr, "\n")
}

func newTrue() *bool {
	b := true
	return &b
}

func main() {
	log.SetFlags(0)
	log.SetPrefix(progName + ": ")

	flag.Usage = usage
	var err error
	var db_path string
	var mount_ops string
	flag.StringVar(&db_path, "db_path", "muli.db", "Database path.")
	flag.StringVar(&mount_ops, "o", "", "Default mount options.")
	uid_conf := flag.Uint("uid", 0, "User owner of the files.")
	gid_conf := flag.Uint("gid", 0, "Group owner of the files.")
	allow_other := flag.Bool("allow_other", false, "Allow other users to access the filesystem.")
	allow_root := flag.Bool("allow_root", false, "Allow root to access the filesystem.")

	flag.Parse()

<<<<<<< HEAD
	if len(os.Getenv("PATH")) < 1 {
		os.Setenv("PATH", "/bin:/sbin")
	}
=======
	if len(mount_ops) > 0 {
		opts_tokens := strings.Split(mount_ops, ",")
		for _, token := range opts_tokens {
			if strings.Compare(token, "allow_root") == 0 {
				allow_root = newTrue()
			} else if strings.Compare(token, "allow_other") == 0 {
				allow_other = newTrue()
			} else if strings.HasPrefix(token, "uid=") {
				parsed_uid, err := strconv.ParseUint(token[len("uid="):], 10, 32)
				if err != nil {
					log.Fatal(err)
					os.Exit(1)
				} else {
					uint_uid := uint(parsed_uid)
					uid_conf = &uint_uid
				}
			} else if strings.HasPrefix(token, "gid=") {
				parsed_gid, err := strconv.ParseUint(token[len("gid="):], 10, 32)
				if err != nil {
					log.Fatal(err)
					os.Exit(1)
				} else {
					uint_gid := uint(parsed_gid)
					gid_conf = &uint_gid
				}
			} else if strings.HasPrefix(token, "db_path=") {
				db_path = token[len("db_path="):]
				if len(db_path) < 3 {
					log.Fatal("Error in db_path")
					os.Exit(1)
				}
			}
		}
	}

>>>>>>> 4fabd619
	config_params = fs_config{
		uid: *uid_conf, gid: *gid_conf, allow_users: *allow_other, allow_root: *allow_root,
	}

	if flag.NArg() < 2 {
		usage()
		os.Exit(2)
	}
	path := flag.Arg(0)
	mountpoint := flag.Arg(1)

	if path[0] == '-' {
		usage()
		os.Exit(3)
	}

	if mountpoint[0] == '-' {
		usage()
		os.Exit(4)
	}

	err = store.InitDB(db_path)
	if err != nil {
		log.Fatal(err)
		os.Exit(5)
	}

	path, err = filepath.Abs(path)
	if err != nil {
		log.Fatal(err)
		os.Exit(6)
	}

	err = tools.ScanFolder(path)
	if err != nil {
		log.Fatal(err)
		os.Exit(7)
	}

	err = tools.ScanPlaylistFolder(path)
	if err != nil {
		log.Fatal(err)
		os.Exit(8)
	}

	// Init the dispatcher system to process
	// delayed events.
	InitDispatcher()

	if err = mount(path, mountpoint); err != nil {
		log.Fatal(err)
		os.Exit(9)
	}
}

// mount calls the fuse library to specify
// the details of the mounted filesystem.
func mount(path, mountpoint string) error {
	// TODO: Check that there is no folder named

	mountOptions := []fuse.MountOption{
		fuse.FSName("MuLi"),
		fuse.Subtype("MuLiFS"),
		fuse.LocalVolume(),
		fuse.VolumeName("Music Library"),
	}

	if config_params.allow_users {
		mountOptions = append(mountOptions, fuse.AllowOther())
	} else {
		if config_params.allow_root {
			mountOptions = append(mountOptions, fuse.AllowRoot())
		}
	}
	// playlist or drop in the path.
	c, err := fuse.Mount(
		mountpoint, mountOptions...)

	if err != nil {
		return err
	}
	defer c.Close()

	filesys := &FS{
		mPoint: path,
	}

	if err := fs.Serve(c, filesys); err != nil {
		return err
	}

	// check if the mount process has an error to report
	<-c.Ready
	if err := c.MountError; err != nil {
		return err
	}

	return nil
}<|MERGE_RESOLUTION|>--- conflicted
+++ resolved
@@ -85,11 +85,10 @@
 
 	flag.Parse()
 
-<<<<<<< HEAD
 	if len(os.Getenv("PATH")) < 1 {
 		os.Setenv("PATH", "/bin:/sbin")
 	}
-=======
+
 	if len(mount_ops) > 0 {
 		opts_tokens := strings.Split(mount_ops, ",")
 		for _, token := range opts_tokens {
@@ -125,7 +124,6 @@
 		}
 	}
 
->>>>>>> 4fabd619
 	config_params = fs_config{
 		uid: *uid_conf, gid: *gid_conf, allow_users: *allow_other, allow_root: *allow_root,
 	}
